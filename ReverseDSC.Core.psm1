--- conflicted
+++ resolved
@@ -175,18 +175,14 @@
                 }
                 else
                 {
-<<<<<<< HEAD
-                    $value = "`"" + $NewParams.Item($_).ToString().Replace('`', '``').Replace('$', '`$').Replace('„', '``„').Replace('“', '`“').Replace('”', '`”').Replace("`"", "```"") + "`""
-=======
                     if ($AllowVariablesInStrings)
                     {
-                        $value = "`"" + $NewParams.Item($_).ToString().Replace('`', '``').Replace("`"", "```"") + "`""
+                        $value = "`"" + $NewParams.Item($_).ToString().Replace('`', '``').Replace('„', '`„').Replace('“', '`“').Replace('”', '`”').Replace("`"", "```"") + "`""
                     }
                     else
                     {
-                        $value = "`"" + $NewParams.Item($_).ToString().Replace('`', '``').Replace('$', '`$').Replace("`"", "```"") + "`""
-                    }
->>>>>>> 8428772b
+                        $value = "`"" + $NewParams.Item($_).ToString().Replace('`', '``').Replace('$', '`$').Replace('„', '`„').Replace('“', '`“').Replace('”', '`”').Replace("`"", "```"") + "`""
+                    }
                 }
             }
             else
@@ -315,18 +311,14 @@
                     }
                     else
                     {
-<<<<<<< HEAD
-                        $value += "`"" + $_.ToString().Replace('`', '``').Replace('$', '`$').Replace('„', '``„').Replace('“', '`“').Replace('”', '`”').Replace("`"", "```"") + "`","
-=======
                         if ($AllowVariablesInStrings)
                         {
-                            $value += "`"" + $_.ToString().Replace('`', '``').Replace("`"", "```"") + "`","
+                            $value += "`"" + $_.ToString().Replace('`', '``').Replace('„', '`„').Replace('“', '`“').Replace('”', '`”').Replace("`"", "```"") + "`","
                         }
                         else
                         {
-                            $value += "`"" + $_.ToString().Replace('`', '``').Replace('$', '`$').Replace("`"", "```"") + "`","
-                        }
->>>>>>> 8428772b
+                            $value += "`"" + $_.ToString().Replace('`', '``').Replace('$', '`$').Replace('„', '`„').Replace('“', '`“').Replace('”', '`”').Replace("`"", "```"") + "`","
+                        }
                     }
                 }
                 # Remove trailing comma if it exists
