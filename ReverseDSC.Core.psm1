--- conflicted
+++ resolved
@@ -1,4 +1,3 @@
-<<<<<<< HEAD
 $Global:CredsRepo = @()
 
 <## This function receives the path to a DSC module, and a parameter name. It then returns the type associated with the parameter (int, string, etc.). #>
@@ -692,702 +691,4 @@
     {
         $Global:AllUsers += $UserName
     }
-=======
-$Global:CredsRepo = @()
-
-<## This function receives the path to a DSC module, and a parameter name. It then returns the type associated with the parameter (int, string, etc.). #>
-function Get-DSCParamType
-{
-    [CmdletBinding()]
-    param(
-        [parameter(Mandatory = $true)] [System.String] $ModulePath,
-        [parameter(Mandatory = $true)] [System.String] $ParamName
-    )
-
-    $tokens = $null
-    $errors = $null
-    $ast = [System.Management.Automation.Language.Parser]::ParseFile($ModulePath, [ref] $tokens, [ref] $errors)
-    $functions = $ast.FindAll( {$args[0] -is [System.Management.Automation.Language.FunctionDefinitionAst]}, $true)
-
-    $functions | ForEach-Object{
-        if ($_.Name -eq "Set-TargetResource")
-        {
-            $functionAst = [System.Management.Automation.Language.Parser]::ParseInput($_.Body, [ref] $tokens, [ref] $errors)
-
-            $parameters = $functionAst.FindAll( {$args[0] -is [System.Management.Automation.Language.ParameterAst]}, $true)
-            $parameters | ForEach-Object{
-                if ($_.Name.Extent.Text -eq $ParamName)
-                {
-                    $attributes = $_.Attributes
-                    $attributes | ForEach-Object{
-                        if ($_.TypeName.FullName -like "System.*")
-                        {
-                            return $_.TypeName.FullName
-                        }
-                        elseif ($_.TypeName.FullName.ToLower() -eq "microsoft.management.infrastructure.ciminstance")
-                        {
-                            return "System.Collections.Hashtable"
-                        }
-                        elseif ($_.TypeName.FullName.ToLower() -eq "string")
-                        {
-                            return "System.String"
-                        }
-                        elseif ($_.TypeName.FullName.ToLower() -eq "boolean")
-                        {
-                            return "System.Boolean"
-                        }
-                        elseif ($_.TypeName.FullName.ToLower() -eq "bool")
-                        {
-                            return "System.Boolean"
-                        }
-                        elseif ($_.TypeName.FullName.ToLower() -eq "string[]")
-                        {
-                            return "System.String[]"
-                        }
-                        elseif ($_.TypeName.FullName.ToLower() -eq "microsoft.management.infrastructure.ciminstance[]")
-                        {
-                            return "Microsoft.Management.Infrastructure.CimInstance[]"
-                        }
-                    }
-                }
-            }
-        }
-     }
-     return $null
- }
-
-
-<## This function loops through a HashTable and returns a string that combines all the Key/Value pairs into a DSC param block. #>
-function Get-DSCBlock
-{
-    [CmdletBinding()]
-    param(
-        [System.String] $ModulePath,
-        [System.Collections.Hashtable] $Params,
-        [switch] $UseGetTargetResource = $false,
-        [int] $Indent = 1,
-        [switch] $AsFullConfigurationBlock,
-        [string] $FriendlyBlockName,
-        [string[]] $DependsOnClause
-    )
-    # Figure out what parameter has the longuest name, and get its Length;
-    $maxParamNameLength = 0
-    foreach ($param in $Params.Keys)
-    {
-        if ($param.Length -gt $maxParamNameLength)
-        {
-            $maxParamNameLength = $param.Length
-        }
-    }
-
-    # PSDscRunAsCredential is 20 characters and in most case the longuest.
-    if ($maxParamNameLength -lt 20)
-    {
-        $maxParamNameLength = 20
-    }
-
-    $dscBlock = ""
-    if ($AsFullConfigurationBlock)
-    {
-        $DSCResource = Get-ResourceFriendlyName -ModulePath $ModulePath
-        if (-not ($FriendlyBlockName))
-        {
-            $FriendlyBlockName = [Guid]::NewGuid().ToString()
-        }
-        $dscBlock += "`t" * $Indent + $DSCResource + " " + "`"$FriendlyBlockName`"`r`n"
-        
-        $dscBlock += "`t" * $Indent + "{`r`n"
-    }
-    $Params.Keys | ForEach-Object {
-        if ($UseGetTargetResource)
-        {
-            $paramType = Get-DSCParamType -ModulePath $ModulePath -ParamName "`$$_"
-        }
-        else
-        {
-            if ($null -ne $Params[$_])
-            {
-                $paramType = $Params[$_].GetType().Name
-            }
-            else
-            {
-                $paramType = Get-DSCParamType -ModulePath $ModulePath -ParamName "`$$_"
-            }
-        }
-
-        $value = $null
-        if ($paramType -eq "System.String" -or $paramType -eq "String")
-        {
-            if (!$null -eq $Params.Item($_))
-            {
-                $value = "`"" + $Params.Item($_).ToString().Replace("`"", "```"") + "`""
-            }
-            else
-            {
-                $value = "`"" + $Params.Item($_) + "`""
-            }
-        }
-        elseif ($paramType -eq "System.Boolean" -or $paramType -eq "Boolean")
-        {
-            $value = "`$" + $Params.Item($_)
-        }
-        elseif ($paramType -eq "System.Management.Automation.PSCredential")
-        {
-            if ($null -ne $Params.Item($_))
-            {
-                if ($Params.Item($_).ToString() -like "`$Creds*")
-                {
-                    $value = $Params.Item($_).Replace("-", "_").Replace(".", "_")
-                }
-                else
-                {
-                    if ($null -eq $Params.Item($_).UserName)
-                    {
-                        $value = "`$Creds" + ($Params.Item($_).Split('\'))[1].Replace("-", "_").Replace(".", "_")
-                    }
-                    else
-                    {
-                        $value = "`$Creds" + ($Params.Item($_).UserName.Split('\'))[1].Replace("-", "_").Replace(".", "_")
-                    }
-                }
-            }
-            else
-            {
-                $value = "Get-Credential -Message " + $_
-            }
-        }
-        elseif ($paramType -eq "System.Collections.Hashtable")
-        {
-            $value = "@{"
-            $hash = $Params.Item($_)
-            $hash.Keys | foreach-object {
-                try
-                {
-                    $value += $_ + " = `"" + $hash.Item($_) + "`"; "
-                    $value += "}"
-                }
-                catch
-                {
-                    $value = $hash
-                }
-            }
-        }
-        elseif ($paramType -eq "System.String[]" -or $paramType -eq "String[]" -or $paramType -eq "ArrayList" -or $paramType -eq "List``1")
-        {
-            $hash = $Params.Item($_)
-            if ($hash -and !$hash.ToString().StartsWith("`$ConfigurationData."))
-            {
-                $value = "@("
-                $hash| ForEach-Object {
-                    $value += "`"" + $_ + "`","
-                }
-                if($value.Length -gt 2)
-                {
-                    $value = $value.Substring(0,$value.Length -1)
-                }
-                $value += ")"
-            }
-            else
-            {
-                if ($hash)
-                {
-                    $value = $hash
-                }
-                else
-                {
-                    $value = "@()"
-                }
-            }
-        }
-        elseif ($paramType -eq "System.UInt32[]")
-        {
-            $hash = $Params.Item($_)
-            if ($hash)
-            {
-                $value = "@("
-                $hash| ForEach-Object {
-                    $value += $_.ToString() + ","
-                }
-                if($value.Length -gt 2)
-                {
-                    $value = $value.Substring(0,$value.Length -1)
-                }
-                $value += ")"
-            }
-            else
-            {
-                if ($hash)
-                {
-                    $value = $hash
-                }
-                else
-                {
-                    $value = "@()"
-                }
-            }
-        }
-        elseif ($paramType -eq "Object[]" -or $paramType -eq "Microsoft.Management.Infrastructure.CimInstance[]")
-        {
-            $array = $hash = $Params.Item($_)
-            $value = "@("
-            $array | ForEach-Object{
-                $value += $_
-            }
-            $value += ")"
-        }
-        elseif ($paramType -eq "CimInstance")
-        {
-            $value = $Params[$_]
-        }
-        else
-        {
-            if ($null -eq $Params[$_])
-            {
-                $value = "`$null"
-            }
-            else
-            {
-                if($Params[$_].GetType().BaseType.Name -eq "Enum")
-                {
-                    $value = "`"" + $Params.Item($_) + "`""
-                }
-                else
-                {
-                    $value = $Params.Item($_)
-                }
-            }
-        }
-
-        # Determine the number of additional spaces we need to add before the '=' to make sure the values are all aligned. This number
-        # is obtained by substracting the length of the current parameter's name to the maximum length found.
-        $numberOfAdditionalSpaces = $maxParamNameLength - $_.Length
-        $additionalSpaces = ""
-        for ($i = 0; $i -lt $numberOfAdditionalSpaces; $i++)
-        {
-            $additionalSpaces += " "
-        }
-        $dscBlock += "            " + $_  + $additionalSpaces + " = " + $value + ";`r`n"
-    }
-
-        $dscBlock += "`t" * ($Indent + 1) + $_  + " = " + $value + ";`r`n"
-    }
-    if ($DependsOnClause)
-    {
-        $DependsOn = Get-DSCDependsOnBlock -dependsOnItems $DependsOnClause
-        $dscBlock += "`t" * ($Indent + 1) + "DependsOn = " + $DependsOn + ";`r`n" 
-    }
-    if ($AsFullConfigurationBlock)
-    {
-        $dscBlock +="`t" * $Indent + "}`r`n"
-    }
-    return $dscBlock
-}
-
-<## This function generates an empty hash containing fakes values for all input parameters of a Get-TargetResource function. #>
-function Get-DSCFakeParameters{
-    [CmdletBinding()]
-    param(
-        [parameter(Mandatory = $true)] [System.String] $ModulePath
-    )
-
-    $params = @{}
-
-    $tokens = $null
-    $errors = $null
-    $ast = [System.Management.Automation.Language.Parser]::ParseFile($ModulePath, [ref] $tokens, [ref] $errors)
-    $functions = $ast.FindAll( {$args[0] -is [System.Management.Automation.Language.FunctionDefinitionAst]}, $true)
-
-    $functions | ForEach-Object{
-
-        if ($_.Name -eq "Get-TargetResource")
-        {
-            $functionAst = [System.Management.Automation.Language.Parser]::ParseInput($_.Body, [ref] $tokens, [ref] $errors)
-
-            $parameters = $functionAst.FindAll( {$args[0] -is [System.Management.Automation.Language.ParameterAst]}, $true)
-            $parameters | ForEach-Object{
-                $paramName = $_.Name.Extent.Text
-                $attributes = $_.Attributes
-                $found = $false
-
-                <# Loop once to figure out if there is a validate Set to use. #>
-                $attributes | ForEach-Object{
-                    if ($_.TypeName.FullName -eq "ValidateSet")
-                    {
-                        $params.Add($paramName.Replace("`$", ""), $_.PositionalArguments[0].ToString().Replace("`"", "").Replace("'",""))
-                        $found = $true
-                    }
-                    elseif ($_.TypeName.FullName -eq "ValidateRange") {
-                        $params.Add($paramName.Replace("`$", ""), $_.PositionalArguments[0].ToString())
-                        $found = $true
-                    }
-                }
-                $attributes | ForEach-Object{
-                    if (!$found)
-                    {
-                        if ($_.TypeName.FullName -eq "System.String" -or $_.TypeName.FullName -eq "String")
-                        {
-                            $params.Add($paramName.Replace("`$", ""), "*")
-                            $found = $true
-                        }
-                        elseif ($_.TypeName.FullName -eq "System.UInt32" -or $_.TypeName.FullName -eq "Int32")
-                        {
-                            $params.Add($paramName.Replace("`$", ""), 0)
-                            $found = $true
-                        }
-                        elseif ($_.TypeName.FullName -eq "System.Management.Automation.PSCredential")
-                        {
-                            $params.Add($paramName.Replace("`$", ""), $null)
-                            $found = $true
-                        }
-                        elseif ($_.TypeName.FullName -eq "System.Management.Automation.Boolean" -or $_.TypeName.FullName -eq "System.Boolean" -or $_.TypeName.FullName -eq "Boolean")
-                        {
-                            $params.Add($paramName.Replace("`$", ""), $true)
-                            $found = $true
-                        }
-                        elseif ($_.TypeName.FullName -eq "System.String[]" -or $_.TypeName.FullName -eq "String[]")
-                        {
-                            $params.Add($paramName.Replace("`$", ""),[string]@("1","2"))
-                            $found = $true
-                        }
-                    }
-                }
-            }
-        }
-     }
-     return $params
-}
-
-function Get-DSCDependsOnBlock($dependsOnItems)
-{
-    $dependsOnClause = "@("
-    foreach ($clause in $dependsOnItems)
-    {
-        $dependsOnClause += "`"" + $clause + "`","
-    }
-    $dependsOnClause = $dependsOnClause.Substring(0, $dependsOnClause.Length -1)
-    $dependsOnClause += ");"
-    return $dependsOnClause
-}
-
-function Export-TargetResource()
-{
-    [CmdletBinding()]
-    param(
-        [parameter(Mandatory = $true)] [System.String] $ResourceName,
-        [parameter(Mandatory = $true)] [System.Collections.Hashtable] $MandatoryParameters,
-        [parameter(Mandatory = $false)] [System.String] $DependsOnClause
-    )
-    $ModulePath = (Get-DscResource $ResourceName | select-object Path).Path.ToString()
-    $friendlyName = Get-ResourceFriendlyName -ModulePath $ModulePath
-    $fakeParameters = Get-DSCFakeParameters -ModulePath $ModulePath
-
-    <# Nik20170109 - Replace each Fake Parameter by the ones received as function arguments #>
-    $finalParams = @{}
-    foreach ($fakeParameter in $fakeParameters.Keys)
-    {
-        if ($MandatoryParameters.ContainsKey($fakeParameter))
-        {
-            $finalParams.Add($fakeParameter,$MandatoryParameters.Get_Item($fakeParameter))
-        }
-    }
-
-    Import-Module $ModulePath
-    $results = Get-TargetResource @finalParams
-
-    $DSCBlockParams = @{}
-    foreach ($fakeParameter in $fakeParameters.Keys)
-    {
-        if ($results[$fakeParameter])
-        {
-            $DSCBlockParams.Add($fakeParameter,$results.Get_Item($fakeParameter))
-        }
-        else
-        {
-            $DSCBlockParams.Add($fakeParameter,"")
-        }
-    }
-
-    $exportContent = "        " + $ResourceName + " " + [System.Guid]::NewGuid().ToString() + "`r`n"
-    $exportContent += "        {`r`n"
-    $exportContent += Get-DSCBlock -ModulePath $ModulePath -Params $DSCBlockParams
-    if ($null -ne $DependsOnClause)
-    {
-        $exportContent += $DependsOnClause
-    }
-    $exportContent += "        }`r`n"
-    return $exportContent
-}
-
-function Get-ResourceFriendlyName
-{
-    [CmdletBinding()]
-    param(
-        [parameter(Mandatory = $true)] [System.String] $ModulePath
-    )
-
-    $tokens = $null
-    $errors = $null
-    $schemaPath = $ModulePath.Replace(".psm1", ".schema.mof")
-    $ast = [System.Management.Automation.Language.Parser]::ParseFile($schemaPath, [ref] $tokens, [ref] $errors)
-
-    for ($i = 0; $i -lt $tokens.Length; $i++)
-    {
-        if ($tokens[$i].Text.ToLower() -eq "friendlyname" -and ($i+2) -le $tokens.Length)
-        {
-            return $tokens[$i+2].Text.Replace("`"", "")
-        }
-    }
-    return $null
-}
-
-<# Region Helper Methods #>
-function Get-Credentials([string] $UserName)
-{
-    if ($Global:CredsRepo.Contains($UserName.ToLower()))
-    {
-        return $UserName.ToLower()
-    }
-    return $null
-}
-
-function Resolve-Credentials([string] $UserName)
-{
-    $userNameParts = $UserName.ToLower().Split('\')
-    if ($userNameParts.Length -gt 1)
-    {
-        return "`$Creds" + $userNameParts[1].Replace("-","_").Replace(".", "_").Replace(" ", "").Replace("@","")
-    }
-    return "`$Creds" + $UserName.Replace("-","_").Replace(".", "_").Replace(" ", "").Replace("@","")
-}
-
-function Save-Credentials([string] $UserName)
-{
-    if (!$Global:CredsRepo.Contains($UserName.ToLower()))
-    {
-        $Global:CredsRepo += $UserName.ToLower()
-    }
-}
-
-function Test-Credentials([string] $UserName)
-{
-    if ($Global:CredsRepo.Contains($UserName.ToLower()))
-    {
-        return $true
-    }
-    return $false
-}
-
-function Convert-DSCStringParamToVariable([string]$DSCBlock, [string]$ParameterName)
-{
-    $startPosition = $DSCBlock.IndexOf($ParameterName)
-    $enfOfLinePosition = $DSCBlock.IndexOf(";`r`n", $startPosition)
-
-    $startPosition = $DSCBlock.IndexOf("`"", $startPosition)
-
-    if ($enfOfLinePosition -gt $startPosition)
-    {
-        if ($startPosition -ge 0)
-        {
-            $endPosition = $DSCBlock.IndexOf("`"", $startPosition + 1)
-            if ($endPosition -lt 0)
-            {
-                $endPosition = $DSCBlock.IndexOf("'", $startPosition + 1)
-            }
-
-            if ($endPosition -ge 0)
-            {
-                $DSCBlock = $DSCBlock.Remove($startPosition, 1)
-                $DSCBlock = $DSCBlock.Remove($endPosition-1, 1)
-            }
-        }
-    }
-    return $DSCBlock
-}
-
-<# Region ConfigurationData Methods #>
-$Global:ConfigurationData = @{}
-
-function Add-ConfigurationDataEntry($Node, $Key, $Value, $Description)
-{
-    if ($null -eq $Global:ConfigurationData[$Node])
-    {
-        $Global:ConfigurationData.Add($Node, @{})
-        $Global:ConfigurationData[$Node].Add("Entries", @{})
-    }
-    if (!$Global:ConfigurationData[$Node].Entries.ContainsKey($Key))
-    {
-        $Global:ConfigurationData[$Node].Entries.Add($Key, @{Value = $Value; Description = $Description})
-    }
-}
-
-function Get-ConfigurationDataEntry($Node, $Key)
-{
-    <# If node is null, then search in all nodes and return first result found. #>
-    if ($null -eq $Node)
-    {
-        foreach ($Node in $Global:ConfigurationData.Keys)
-        {
-            if ($Global:ConfigurationData[$Node].Entries.ContainsKey($Key))
-            {
-                return $Global:ConfigurationData[$Node].Entries[$Key]
-            }
-        }
-    }
-    else
-    {
-        if ($Global:ConfigurationData[$Node].Entries.ContainsKey($Key))
-        {
-            return $Global:ConfigurationData[$Node].Entries[$Key]
-        }
-    }
-}
-
-function Get-ConfigurationDataContent
-{
-    $psd1Content = "@{`r`n"
-    $psd1Content += "    AllNodes = @(`r`n"
-    foreach ($node in $Global:ConfigurationData.Keys.Where{$_.ToLower() -ne "nonnodedata"})
-    {
-        $psd1Content += "        @{`r`n"
-        $psd1Content += "            NodeName                    = `"" + $node + "`"`r`n"
-        $psd1Content += "            PSDscAllowPlainTextPassword = `$true;`r`n"
-        $psd1Content += "            PSDscAllowDomainUser        = `$true;`r`n"
-        $psd1Content += "            # CertificateFile           = `"\\<location>\<file>.cer`";`r`n"
-        $psd1Content += "            # Thumbprint                = `xxxxxxxxxxxxxxxxxxxxxxx`r`n`r`n"
-        $psd1Content += "            #region Parameters`r`n"
-        $keyValuePair = $Global:ConfigurationData[$node].Entries
-        foreach ($key in $keyValuePair.Keys)
-        {
-            if ($null -ne $keyValuePair[$key].Description)
-            {
-                $psd1Content += "            # " + $keyValuePair[$key].Description +  "`r`n"
-            }
-            if ($keyValuePair[$key].Value.ToString().StartsWith("@(") -or $keyValuePair[$key].Value.ToString().StartsWith("`$"))
-            {
-                $psd1Content += "            " + $key + " = " + $keyValuePair[$key].Value + "`r`n`r`n"
-            }
-            elseif ($keyValuePair[$key].Value.GetType().FullName -eq "System.Object[]")
-            {
-                $psd1Content += "            " + $key + " = " + (ConvertTo-ConfigurationDataString $keyValuePair[$key].Value)
-            }
-            else
-            {
-                $psd1Content += "            " + $key + " = `"" + $keyValuePair[$key].Value + "`"`r`n`r`n"
-            }
-        }
-
-        $psd1Content += "        },`r`n"
-    }
-
-    if ($psd1Content.EndsWith(",`r`n"))
-    {
-        $psd1Content = $psd1Content.Remove($psd1Content.Length-3, 1)
-    }
-
-    $psd1Content += "    )`r`n"
-    $psd1Content += "    NonNodeData = @(`r`n"
-    foreach ($node in $Global:ConfigurationData.Keys.Where{$_.ToLower() -eq "nonnodedata"})
-    {
-        $psd1Content += "        @{`r`n"
-        $keyValuePair = $Global:ConfigurationData[$node].Entries
-        foreach ($key in $keyValuePair.Keys)
-        {
-            try
-            {
-                $value = $keyValuePair[$key].Value
-                $valType = $value.GetType().FullName
-
-                if ($valType -eq "System.Object[]")
-                {
-                    $newValue = "@("
-                    foreach ($item in $value)
-                    {
-                        $newValue += "`"" + $item + "`","
-                    }
-                    $newValue = $newValue.Substring(0,$newValue.Length -1)
-                    $newValue += ")"
-                    $value = $newValue
-                }
-            
-                if ($null -ne $keyValuePair[$key].Description)
-                {
-                    $psd1Content += "            # " + $keyValuePair[$key].Description +  "`r`n"
-                }
-                if ($value.StartsWith("@(") -or $value.StartsWith("`$"))
-                {
-                    $psd1Content += "            " + $key + " = " + $value + "`r`n`r`n"
-                }
-                else
-                {
-                    $psd1Content += "            " + $key + " = `"" + $value + "`"`r`n`r`n"
-                }
-            }
-            catch {
-                Write-Host "Warning: Could not obtain value for key $key" -ForegroundColor Yellow
-            }
-        }
-        $psd1Content += "        }`r`n"
-    }
-    if($psd1Content.EndsWith(",`r`n"))
-    {
-        $psd1Content = $psd1Content.Remove($psd1Content.Length-3, 1)
-    }
-    $psd1Content += "    )`r`n"
-    $psd1Content += "}"
-    return $psd1Content
-}
-
-function New-ConfigurationDataDocument($Path)
-{
-    Get-ConfigurationDataContent | Out-File -FilePath $Path
-}
-
-function ConvertTo-ConfigurationDataString($PSObject)
-{
-    $configDataContent = ""
-    $objectType = $PSObject.GetType().FullName
-    switch ($objectType)
-    {
-        "System.String"
-        {
-            $configDataContent += "`"" + $PSObject + "`";`r`n"
-        }
-        "System.Object[]"
-        {
-            $configDataContent += "            @(`r`n"
-            foreach ($entry in $PSObject)
-            {
-                $configDataContent += ConvertTo-ConfigurationDataString $entry
-            }
-            if ($configDataContent.EndsWith(",`r`n"))
-            {
-                $configDataContent = $configDataContent.Remove($configDataContent.Length-3, 1)
-            }
-            $configDataContent += "            )`r`n"
-        }
-
-        "System.Collections.Hashtable"
-        {
-            $configDataContent += "            @{`r`n"
-            foreach ($key in $PSObject.Keys)
-            {
-                $configDataContent += "                " + $key + " = "
-                $configDataContent += ConvertTo-ConfigurationDataString $PSObject[$key]
-            }
-            $configDataContent += "            },`r`n"
-        }
-    }
-    return $configDataContent
-}
-
-<# Region User based Methods #>
-$Global:AllUsers = @()
-
-function Add-ReverseDSCUserName($UserName)
-{
-    if (!$Global:AllUsers.Contains($UserName))
-    {
-        $Global:AllUsers += $UserName
-    }
->>>>>>> 4d92c535
 }