$Global:CredsRepo = @()

function Get-DSCParamType
{
    <#
.SYNOPSIS
Retrieves the data type of a specific parameter from the associated DSC
resource.

.DESCRIPTION
This function scans the specified module (or in this case DSC resource),
checks for the specified parameter inside the .schema.mof file associated
with that module and properly assesses and returns the Data Type assigned
to the parameter.

.PARAMETER ModulePath
Full file path to the .psm1 module we are looking for the property inside of.
In most cases this will be the full path to the .psm1 file of the DSC resource.

.PARAMETER ParamName
Name of the parameter in the module we want to determine the Data Type for.

#>
    [CmdletBinding()]
    [OutputType([System.String])]
    param(
        [parameter(Mandatory = $true)]
        [System.String]
        $ModulePath,

        [parameter(Mandatory = $true)]
        [System.String]
        $ParamName
    )

    $tokens = $null
    $errors = $null
    $ast = [System.Management.Automation.Language.Parser]::ParseFile($ModulePath, [ref] $tokens, [ref] $errors)
    $functions = $ast.FindAll( { $args[0] -is [System.Management.Automation.Language.FunctionDefinitionAst] }, $true)

    ForEach ($function in $functions)
    {
        if ($function.Name -eq "Set-TargetResource")
        {
            $functionAst = [System.Management.Automation.Language.Parser]::ParseInput($function.Body, [ref] $tokens, [ref] $errors)

            $parameters = $functionAst.FindAll( { $args[0] -is [System.Management.Automation.Language.ParameterAst] }, $true)
            ForEach ($parameter in $parameters)
            {
                if ($parameter.Name.Extent.Text -eq $ParamName)
                {
                    $attributes = $parameter.Attributes
                    ForEach ($attribute in $attributes)
                    {
                        if ($attribute.TypeName.FullName -like "System.*")
                        {
                            return $attribute.TypeName.FullName
                        }
                        elseif ($attribute.TypeName.FullName.ToLower() -eq "microsoft.management.infrastructure.ciminstance")
                        {
                            return "System.Collections.Hashtable"
                        }
                        elseif ($attribute.TypeName.FullName.ToLower() -eq "string")
                        {
                            return "System.String"
                        }
                        elseif ($attribute.TypeName.FullName.ToLower() -eq "boolean")
                        {
                            return "System.Boolean"
                        }
                        elseif ($attribute.TypeName.FullName.ToLower() -eq "bool")
                        {
                            return "System.Boolean"
                        }
                        elseif ($attribute.TypeName.FullName.ToLower() -eq "string[]")
                        {
                            return "System.String[]"
                        }
                        elseif ($attribute.TypeName.FullName.ToLower() -eq "microsoft.management.infrastructure.ciminstance[]")
                        {
                            return "Microsoft.Management.Infrastructure.CimInstance[]"
                        }
                    }
                }
            }
        }
    }
}

<#
.SYNOPSIS
    Generate the DSC string representing the resource's instance.
.DESCRIPTION
    This function is really the core of ReverseDSC. It takes in an array of
    parameters and returns the DSC string that represents the given instance
    of the specified resource.
.PARAMETER ModulePath
    Full file path to the .psm1 module we are looking to get an instance of.
    In most cases this will be the full path to the .psm1 file of the DSC resource.
.PARAMETER Params
    Hashtable that contains the list of Key properties and their values.
.PARAMETER NoEscape
    Array of string values that represent the list of parameters that should
    not be escaped when generating the DSC string.
#>
function Get-DSCBlock
{
    [CmdletBinding()]
    [OutputType([System.String])]
    param(
        [Parameter(Mandatory = $true)]
        [System.String]
        $ModulePath,

        [Parameter(Mandatory = $true)]
        [System.Collections.Hashtable]
        $Params,

        [Parameter()]
        [System.String[]]
        $NoEscape
    )

    # Sort the params by name(key), exclude _metadata_* properties (coming from DSCParser)
    $Sorted = $Params.GetEnumerator() | Sort-Object -Property Name | Where-Object {$_.Name -notlike '_metadata_*'}
    $NewParams = [Ordered]@{}

    foreach ($entry in $Sorted)
    {
        if ($null -ne $entry.Value)
        {
            $NewParams.Add($entry.Key, $entry.Value)
        }
    }

    # Figure out what parameter has the longuest name, and get its Length;
    $maxParamNameLength = 0
    foreach ($param in $NewParams.Keys)
    {
        if ($param.Length -gt $maxParamNameLength)
        {
            $maxParamNameLength = $param.Length
        }
    }

    # PSDscRunAsCredential is 20 characters and in most case the longuest.
    if ($maxParamNameLength -lt 20)
    {
        $maxParamNameLength = 20
    }

    $dscBlock = [System.Text.StringBuilder]::New()
    $NewParams.Keys | ForEach-Object {
        if ($null -ne $NewParams[$_])
        {
            $paramType = $NewParams[$_].GetType().Name
        }
        else
        {
            $paramType = Get-DSCParamType -ModulePath $ModulePath -ParamName "`$$_"
        }

        $value = $null
        if ($paramType -eq "System.String" -or $paramType -eq "String" -or $paramType -eq "Guid" -or $paramType -eq 'TimeSpan' -or $paramType -eq 'DateTime')
        {
            if ($null -ne $NewParams.Item($_))
            {
<<<<<<< HEAD
                $value = "`"" + $NewParams.Item($_).ToString().Replace('`', '``').Replace("`"", "```"").Replace("`„", "```„").Replace("`“", "```“").Replace("`”", "```”") + "`""
=======
                if ($NoEscape -contains $_)
                {
                    $value = $NewParams.Item($_).ToString()
                }
                else
                {
                    $value = "`"" + $NewParams.Item($_).ToString().Replace('`', '``').Replace('$', '`$').Replace("`"", "```"") + "`""
                }
>>>>>>> f9e8a207
            }
            else
            {
                $value = '""'
            }
        }
        elseif ($paramType -eq "System.Boolean" -or $paramType -eq "Boolean")
        {
            $value = "`$" + $NewParams.Item($_)
        }
        elseif ($paramType -eq "System.Management.Automation.PSCredential")
        {
            if ($null -ne $NewParams.Item($_))
            {
                if ($NewParams.Item($_).ToString() -like "`$Creds*")
                {
                    $value = $NewParams.Item($_).Replace("-", "_").Replace(".", "_")
                }
                else
                {
                    if ($null -eq $NewParams.Item($_).UserName)
                    {
                        $value = "`$Creds" + ($NewParams.Item($_).Split('\'))[1].Replace("-", "_").Replace(".", "_")
                    }
                    else
                    {
                        if ($NewParams.Item($_).UserName.Contains("@") -and !$NewParams.Item($_).UserName.COntains("\"))
                        {
                            $value = "`$Creds" + ($NewParams.Item($_).UserName.Split('@'))[0]
                        }
                        else
                        {
                            $value = "`$Creds" + ($NewParams.Item($_).UserName.Split('\'))[1].Replace("-", "_").Replace(".", "_")
                        }
                    }
                }
            }
            else
            {
                $value = "Get-Credential -Message " + $_
            }
        }
        elseif ($paramType -eq "System.Collections.Hashtable" -or $paramType -eq "Hashtable")
        {
            $value = "@{"
            $hash = $NewParams.Item($_)
            $hash.Keys | ForEach-Object {
                try
                {
                    $value += $_.ToString() + " = `"" + $hash.Item($_).ToString() + "`"; "
                }
                catch
                {
                    $value = $hash
                }
            }
            $value += "}"
        }
        elseif ($paramType -eq "System.String[]" -or $paramType -eq "String[]" -or $paramType -eq "ArrayList" -or $paramType -eq "List``1")
        {
            $hash = $NewParams.Item($_)
            if ($hash -and !$hash.ToString().StartsWith("`$ConfigurationData."))
            {
                $value = "@("
                $hash | ForEach-Object {
                    $value += "`"" + $_ + "`","
                }
                if ($value.Length -gt 2)
                {
                    $value = $value.Substring(0, $value.Length - 1)
                }
                $value += ")"
            }
            else
            {
                if ($hash)
                {
                    $value = $hash
                }
                else
                {
                    $value = "@()"
                }
            }
        }
        elseif ($paramType -eq "System.UInt32[]")
        {
            $hash = $NewParams.Item($_)
            if ($hash)
            {
                $value = "@("
                $hash | ForEach-Object {
                    $value += $_.ToString() + ","
                }
                if ($value.Length -gt 2)
                {
                    $value = $value.Substring(0, $value.Length - 1)
                }
                $value += ")"
            }
            else
            {
                if ($hash)
                {
                    $value = $hash
                }
                else
                {
                    $value = "@()"
                }
            }
        }
        elseif ($paramType -eq "Object[]" -or $paramType -eq "Microsoft.Management.Infrastructure.CimInstance[]")
        {
            $array = $hash = $NewParams.Item($_)

            if ($array.Length -gt 0 -and ($null -ne $array[0] -and $array[0].GetType().Name -eq "String" -and $paramType -ne "Microsoft.Management.Infrastructure.CimInstance[]"))
            {
                $value = "@("
                $paramName = $_
                $hash | ForEach-Object {
<<<<<<< HEAD
                    $value += "`"" + $_.ToString().Replace('`', '``').Replace("`"", "```"").Replace("`„", "```„").Replace("`“", "```“").Replace("`”", "```”") + "`","
=======
                    if ($NoEscape -contains $paramName)
                    {
                        $value += $_.ToString()
                    }
                    else
                    {
                        $value += "`"" + $_.ToString().Replace('`', '``').Replace('$', '`$').Replace("`"", "```"") + "`","
                    }
>>>>>>> f9e8a207
                }
                # Remove trailing comma if it exists
                if ($value.Length -gt 2 -and $value.EndsWith(","))
                {
                    $value = $value.Substring(0, $value.Length - 1)
                }
                $value += ")"
            }
            elseif ($array.Length -gt 0 -and ($null -ne $array[0] -and $array[0].GetType().Name -eq "Hashtable"))
            {
                $value = "@("
                foreach ($hashtable in $array)
                {
                    $value += "@{"
                    foreach ($pair in $Hashtable.GetEnumerator())
                    {
                        if ($pair.Value -is [System.Array])
                        {
                            $str = "$($pair.Key)=@('$($pair.Value-join "', '")')"
                        }
                        else
                        {
                            if ($null -eq $pair.Value)
                            {
                                $str = "$($pair.Key)=`$null"
                            }
                            else
                            {
                                $str = "$($pair.Key)='$($pair.Value)'"
                            }
                        }
                        $value += "$str; "
                    }
                    # Remove trailing semicolon if it exists
                    if ($value.Length -gt 2 -and $value.EndsWith("; "))
                    {
                        $value = $value.Substring(0, $value.Length - 2)
                    }
                    $value += "}"
                }
                $value += ")"
            }
            else
            {
                $value = "@("
                $array | ForEach-Object {
                    $value += $_
                }
                $value += ")"
            }
        }
        elseif ($paramType -eq "CimInstance")
        {
            $value = $NewParams[$_]
        }
        else
        {
            if ($null -eq $NewParams[$_])
            {
                $value = "`$null"
            }
            else
            {
                if ($NewParams[$_].GetType().BaseType.Name -eq "Enum")
                {
                    $value = "`"" + $NewParams.Item($_) + "`""
                }
                else
                {
                    $value = "$($NewParams.Item($_))"
                }
            }
        }

        # Determine the number of additional spaces we need to add before the '=' to make sure the values are all aligned. This number
        # is obtained by substracting the length of the current parameter's name to the maximum length found.
        $numberOfAdditionalSpaces = $maxParamNameLength - $_.Length
        $additionalSpaces = ""
        for ($i = 0; $i -lt $numberOfAdditionalSpaces; $i++)
        {
            $additionalSpaces += " "
        }
        # Check for comment/metadata and insert it back here
        $PropertyMetadataKeyName="_metadata_$($_)"
        if ($Params.ContainsKey($PropertyMetadataKeyName)) {
            $CommentValue=' '+$Params[$PropertyMetadataKeyName]
        } Else {
            $CommentValue=''
        }
        [void]$dscBlock.Append("            " + $_ + $additionalSpaces + " = " + $value + ";" + $CommentValue + "`r`n")
    }

    return $dscBlock.ToString()
}

function Get-DSCFakeParameters
{
    <#
.SYNOPSIS
Generates a hashtable containing all the properties exposed by the specified
DSC resource but with fake values.

.DESCRIPTION
This function scans the specified resources, create a hashtable with all the
properties it exposes and generates fake values for each property based on
the Data Type assigned to it.

.PARAMETER ModulePath
Full file path to the .psm1 module we are looking to get an instance of.
In most cases this will be the full path to the .psm1 file of the DSC resource.

#>
    [CmdletBinding()]
    [OutputType([System.Collections.Hashtable])]
    param(
        [Parameter(Mandatory = $true)]
        [System.String]
        $ModulePath
    )

    $params = @{}

    $tokens = $null
    $errors = $null
    $ast = [System.Management.Automation.Language.Parser]::ParseFile($ModulePath, [ref] $tokens, [ref] $errors)
    $functions = $ast.FindAll( { $args[0] -is [System.Management.Automation.Language.FunctionDefinitionAst] }, $true)

    $functions | ForEach-Object {

        if ($_.Name -eq "Get-TargetResource")
        {
            $functionAst = [System.Management.Automation.Language.Parser]::ParseInput($_.Body, [ref] $tokens, [ref] $errors)

            $parameters = $functionAst.FindAll( { $args[0] -is [System.Management.Automation.Language.ParameterAst] }, $true)
            $parameters | ForEach-Object {
                $paramName = $_.Name.Extent.Text
                $attributes = $_.Attributes
                $found = $false

                <# Loop once to figure out if there is a validate Set to use. #>
                $attributes | ForEach-Object {
                    if ($_.TypeName.FullName -eq "ValidateSet")
                    {
                        $params.Add($paramName.Replace("`$", ""), $_.PositionalArguments[0].ToString().Replace("`"", "").Replace("'", ""))
                        $found = $true
                    }
                    elseif ($_.TypeName.FullName -eq "ValidateRange")
                    {
                        $params.Add($paramName.Replace("`$", ""), $_.PositionalArguments[0].ToString())
                        $found = $true
                    }
                }
                $attributes | ForEach-Object {
                    if (!$found)
                    {
                        if ($_.TypeName.FullName -eq "System.String" -or $_.TypeName.FullName -eq "String")
                        {
                            $params.Add($paramName.Replace("`$", ""), "*")
                            $found = $true
                        }
                        elseif ($_.TypeName.FullName -eq "System.UInt32" -or $_.TypeName.FullName -eq "Int32")
                        {
                            $params.Add($paramName.Replace("`$", ""), 0)
                            $found = $true
                        }
                        elseif ($_.TypeName.FullName -eq "System.Management.Automation.PSCredential")
                        {
                            $params.Add($paramName.Replace("`$", ""), $null)
                            $found = $true
                        }
                        elseif ($_.TypeName.FullName -eq "System.Management.Automation.Boolean" -or $_.TypeName.FullName -eq "System.Boolean" -or $_.TypeName.FullName -eq "Boolean")
                        {
                            $params.Add($paramName.Replace("`$", ""), $true)
                            $found = $true
                        }
                        elseif ($_.TypeName.FullName -eq "System.String[]" -or $_.TypeName.FullName -eq "String[]")
                        {
                            $params.Add($paramName.Replace("`$", ""), [string]@("1", "2"))
                            $found = $true
                        }
                    }
                }
            }
        }
    }
    return $params
}

function Get-DSCDependsOnBlock
{
    <#
.SYNOPSIS
Generates a string that represents the DependsOn clause based on the received
list of dependencies.

.DESCRIPTION
This function receives an array of string that represents the list of DSC
resource dependencies for the current DSC block and generates a string
that represents the associated DependsOn DSC string.

.PARAMETER DependsOnItems
Array of string values that represent the list of depdencies for the
current DSC block. Object in the array are expected to be in the form of:
[<DSCResourceName>]<InstanceName>.

#>
    [CmdletBinding()]
    [OutputType([System.String])]
    param(
        [Parameter(Mandatory = $true)]
        [System.Object[]]
        $DependsOnItems
    )
    $dependsOnClause = "@("
    foreach ($clause in $DependsOnItems)
    {
        $dependsOnClause += "`"" + $clause + "`","
    }
    $dependsOnClause = $dependsOnClause.Substring(0, $dependsOnClause.Length - 1)
    $dependsOnClause += ");"
    return $dependsOnClause
}

<# Region Helper Methods #>
function Get-Credentials
{
    <#
.SYNOPSIS
Returns the full username of (<domain>\<username>) of the specified user
if it is already stroed in our credentials hashtable.

.DESCRIPTION
This function checks in the hashtable that stores all the required
credentials (service account, etc.) for our configuration and
returns the fully formatted username.

.PARAMETER UserName
Name of the user we wish to check to see if it is already stored in our
credentials hashtable.

#>
    [CmdletBinding()]
    [OutputType([System.String])]
    param(
        [Parameter(Mandatory = $true)]
        [System.String]
        $UserName
    )

    if ($Global:CredsRepo.Contains($UserName.ToLower()))
    {
        return $UserName.ToLower()
    }
    return $null
}

function Resolve-Credentials
{
    <#
.SYNOPSIS
Returns a string representing the name of the PSCredential variable
associated with the specific username.

.DESCRIPTION
This function takes in a specified user name and returns what the standardized
variable name for that user should be inside of our extracted DSC configuration.
Credentials variables will always be named $Creds<username> as a standard for
ReverseDSC. This function makes sure that the variable name doesn't contain
character that are invalid in variable names bu might be valid in Usernames.

.PARAMETER UserName
Name of the user we wish to get the associated variable name from.

#>
    [CmdletBinding()]
    [OutputType([System.String])]
    param(
        [Parameter(Mandatory = $true)]
        [System.String]
        $UserName
    )
    $userNameParts = $UserName.ToLower().Split('\')
    if ($userNameParts.Length -gt 1)
    {
        return "`$Creds" + $userNameParts[1].Replace("-", "_").Replace(".", "_").Replace(" ", "").Replace("@", "")
    }
    return "`$Creds" + $UserName.Replace("-", "_").Replace(".", "_").Replace(" ", "").Replace("@", "")
}

function Save-Credentials
{
    <#
.SYNOPSIS
Adds the specified username to our central list of required credentials.

.DESCRIPTION
This function checks to see if the specified user is already stored in our
central required credentials list, and if not simply adds it to it.

.PARAMETER UserName
Username to add to the central list of required credentials.

#>
    [CmdletBinding()]
    param(
        [Parameter(Mandatory = $true)]
        [System.String]
        $UserName
    )
    if (!$Global:CredsRepo.Contains($UserName.ToLower()))
    {
        $Global:CredsRepo += $UserName.ToLower()
    }
}

function Test-Credentials
{
    <#
.SYNOPSIS
Checks to see if the specified username if already in our central list of
required credentials.

.DESCRIPTION
This function checks the central list of required credentials to see if the
specified user is already part of it. If it finds it, it returns $true,
otherwise it returns false.

.PARAMETER UserName
Username to check for existence in the central list of required users.

#>
    [CmdletBinding()]
    [OutputType([System.Boolean])]
    param(
        [Parameter(Mandatory = $true)]
        [System.String]
        $UserName
    )
    if ($Global:CredsRepo.Contains($UserName.ToLower()))
    {
        return $true
    }
    return $false
}

function Convert-DSCStringParamToVariable
{
    <#
.SYNOPSIS
Removes quotes around a parameter in the resulting DSC config,
effectively converting it to a variable instead of a string value.

.DESCRIPTION
This function will scan the content of the current DSC block for the
resource, find the specified parameter and remove quotes around its
value so that it becomes a variable instead of a string value.

.PARAMETER DSCBlock
The string representation of the current DSC resource instance we
are extracting along with all of its parameters and values.

.PARAMETER ParameterName
The name of the parameter we wish to convert the value as a variable
instead of a string value for.

.PARAMETER IsCIMArray
Represents whether or not the parameter to convert to a variable is an
array of CIM instances or not. We need to differentiate by explicitely
passing in this parameter because to the function a CIMArray is nothing
but a System.Object[] and will threat it as it. CIMArray differ in that
we should not have commas in between items it contains.

.PARAMETER IsCIMObject
Represents whether or not the parameter to convert to a variable is a
CIM instance or not. We need to differentiate by explicitely passing
in this parameter because to the function a CIMArray is nothing
but a String object and will threat it as it. However it has escaped
double quotes, which need to be handled properly.

#>
    [CmdletBinding()]
    [OutputType([System.String])]
    param(
        [Parameter(Mandatory = $true)]
        [System.String]
        $DSCBlock,

        [Parameter(Mandatory = $true)]
        [System.String]
        $ParameterName,

        [Parameter()]
        [System.Boolean]
        $IsCIMArray = $false,

        [Parameter()]
        [System.Boolean]
        $IsCIMObject = $false
    )

    # If quotes appear before an equal sign, when starting from the assumed start position,
    # then the start position is invalid, search for another instance of the Parameter;
    $startPosition = -1
    do
    {
        $startPosition = $DSCBlock.IndexOf(' ' + $ParameterName + ' ', $startPosition + 1)
        # If the ParameterName is not found, $startPosition is still -1, and .IndexOf($string, $startPosition) does not work
        if ($startPosition -ne -1)
        {
            $testValidStartPositionEqual = $DSCBlock.IndexOf("=", $startPosition)
            $testValidStartPositionQuotes = $DSCBlock.IndexOf("`"", $startPosition)
        }
    } while ($testValidStartPositionEqual -gt $testValidStartPositionQuotes -and
        $startPosition -ne -1)
    
    # If $ParameterName was not found i.e. $startPosition is still -1, skip this section as well.
    # We just want the original DSCBlock to be returned.
    if ($startPosition -ne -1) {
        $endOfLinePosition = $DSCBlock.IndexOf(";`r`n", $startPosition)
            
        if ($endOfLinePosition -eq -1)
        {
            $endOfLinePosition = $DSCBlock.Length
        }
        $startPosition = $DSCBlock.IndexOf("`"", $startPosition)
    }
    
    while ($startPosition -ge 0 -and $startPosition -lt $endOfLinePosition)
    {
        $endOfLinePosition = $DSCBlock.IndexOf(";`r`n", $startPosition)
    
        if ($endOfLinePosition -eq -1)
        {
            $endOfLinePosition = $DSCBlock.Length
        }
        if ($endOfLinePosition -gt $startPosition)
        {
            if ($startPosition -ge 0)
            {
                $endPosition = $DSCBlock.IndexOf("`"", $startPosition + 1)
                 <# 
                    When the parameter is a CIM array, it may contain parameter with double quotes
                    We need to ensure that endPosition does not correspond to such parameter 
                    by checking if the second character before " is =
                    Additionally, there might be other values in the DSC block, e.g. from xml,
                    which contain other properties like <?xml version="1.0"?>, where we do
                    not want to remove the quotes as well.
                #>
                if ($IsCIMArray -or $IsCIMObject)
                {
                    while ($endPosition -gt 1 -and `
                        ($DSCBlock.substring($endPosition -3,4) -eq '= `"' -or `
                         $DSCBlock.substring($endPosition -2,3) -eq '=`"'))
                    {
                        #This retrieve the endquote that we skip
                        $endPosition = $DSCBlock.IndexOf("`"", $endPosition + 1)
                        #This retrieve the next quote
                        $endPosition = $DSCBlock.IndexOf("`"", $endPosition + 1)
                    }
                }
                if ($endPosition -lt 0)
                {
                    $endPosition = $DSCBlock.IndexOf("'", $startPosition + 1)
                }
                
                if ($endPosition -ge 0 -and $endPosition -le $endofLinePosition)
                {
                    $DSCBlock = $DSCBlock.Remove($startPosition, 1)
                    $DSCBlock = $DSCBlock.Remove($endPosition - 1, 1)
                }
                else
                {
                    $startPosition = -1
                }
            }
        }
        $startPosition = $DSCBlock.IndexOf("`"", $startPosition)
        <# 
            When the parameter is a CIM array, it may contain parameter with double quotes
            We need to ensure that startPosition does not correspond to such parameter 
            by checking if the third character before " is =
            Additionally, there might be other values in the DSC block, e.g. from xml,
            which contain other properties like <?xml version="1.0"?>, where we do
            not want to remove the quotes as well.
        #>
        if ($IsCIMArray -or $IsCIMObject)
        {
            while ($startPosition -gt 1 -and `
                ($DSCBlock.Substring($startPosition -3,4) -eq '= `"' -or `
                 $DSCBlock.Substring($startPosition -2,3) -eq '=`"'))
            {
                #This retrieve the endquote that we skip
                $startPosition = $DSCBlock.IndexOf("`"", $startPosition + 1)
                #This retrieve the next quote
                $startPosition = $DSCBlock.IndexOf("`"", $startPosition + 1)
            }
        }
    }
    
    if ($IsCIMArray -or $IsCIMObject)
    {
        $DSCBlock = $DSCBlock.Replace("},`r`n", "`}`r`n")
        $DSCBlock = $DSCBlock -replace "`r`n\s*[,;]`r`n", "`r`n" # replace "<crlf>[<whitespace>][,;]<crlf>" with "<crlf>"
    
        # There are cases where the closing ')' of a CIMInstance array still has leading quotes.
        # This ensures we clean those out.
        $indexOfProperty = $DSCBlock.IndexOf($ParameterName)
        if ($indexOfProperty -ge 0)
        {
            $indexOfEndOfLine = $DSCBlock.IndexOf(";`r`n", $indexOfProperty)
            if ($indexOfEndOfLine -gt 0 -and $indexOfEndOfLine -gt $indexOfProperty)
            {
                $propertyString = $DSCBlock.Substring($indexOfProperty, $indexOfEndOfLine - $indexOfProperty + 1)
                if ($propertyString.EndsWith("}`");"))
                {
                    $fixedPropertyString = $propertyString.Replace("}`");", "}`r`n            );")
                    $DSCBlock = $DSCBLock.Replace($propertyString, $fixedPropertyString)
                }
            }

            # Correcting escaped double quotes to non-escaped double quotes
            $indexOfEndOfLine = $DSCBlock.IndexOf(";`r`n", $indexOfProperty)
            if ($indexOfEndOfLine -gt 0 -and $indexOfEndOfLine -gt $indexOfProperty)
            {
                $propertyString = $DSCBlock.Substring($indexOfProperty, $indexOfEndOfLine - $indexOfProperty + 1)
                if ($propertyString.Contains('`"'))
                {
                    $fixedPropertyString = $propertyString.Replace('`"', '"')
                    $DSCBlock = $DSCBLock.Replace($propertyString, $fixedPropertyString)
                }
            }
        }
        #$DSCBlock = $DSCBLock.Replace('}");', "}`r`n            )")
    }
    return $DSCBlock
}

<# Region ConfigurationData Methods #>
$ConfigurationDataContent = @{}

function Add-ConfigurationDataEntry
{
    <#
.SYNOPSIS
Adds a property to the resulting ConfigurationData file from the
extract.

.DESCRIPTION
This function helps build the hashtable that will eventually result
in the ConfigurationData .psd1 file generated by the extraction of
the configuration. It allows you to speficy what section to add it
to inside the hashtable, and allows you to speficy a description for
each one. These description will eventually become comments that
will appear on top of the property in the ConfigurationData file.

.PARAMETER Node
Specifies the node entry under which we want to add this parameter
under. You can also specify NonNodeData names to have the property
added under custom non-node specific section.

.PARAMETER Key
The name of the parameter to add.

.PARAMETER Value
The value of the parameter to add.

.PARAMETER Description
Description of the parameter to add. This will ultimately appear in
the generated ConfigurationData .psd1 file as a comment appearing on
top of the parameter.

#>
    [CmdletBinding()]
    param(
        [Parameter(Mandatory = $true)]
        [System.String]
        $Node,

        [Parameter(Mandatory = $true)]
        [System.String]
        $Key,

        [Parameter(Mandatory = $true)]
        [System.Object]
        $Value,

        [Parameter()]
        [System.String]
        $Description
    )
    if ($null -eq $ConfigurationDataContent[$Node])
    {
        $ConfigurationDataContent.Add($Node, @{})
        $ConfigurationDataContent[$Node].Add("Entries", @{})
    }
    if (!$ConfigurationDataContent[$Node].Entries.ContainsKey($Key))
    {
        $ConfigurationDataContent[$Node].Entries.Add($Key, @{Value = $Value; Description = $Description })
    }
}

function Get-ConfigurationDataEntry
{
    <#
.SYNOPSIS
Retrieves the value of a given property in the specified node/section
from the hashtable that is being dynamically built.

.DESCRIPTION
This function will return the value of the specified parameter from the
hash table being dynamically built and which will ultimately become the
content of the ConfigurationData .psd1 file being generated.

.PARAMETER Node
The name of the node or section in the Hashtable we want to look for
the key in.

.PARAMETER Key
The name of the parameter to retrieve the value from.

#>
    [CmdletBinding()]
    [OutputType([System.String])]
    param(
        [Parameter(Mandatory = $true)]
        [System.String]
        $Node,

        [Parameter(Mandatory = $true)]
        [System.String]
        $Key
    )
    <# If node is null, then search in all nodes and return first result found. #>
    if ($null -eq $Node)
    {
        foreach ($Node in $ConfigurationDataContent.Keys)
        {
            if ($ConfigurationDataContent[$Node].Entries.ContainsKey($Key))
            {
                return $ConfigurationDataContent[$Node].Entries[$Key]
            }
        }
    }
    else
    {
        if ($ConfigurationDataContent[$Node].Entries.ContainsKey($Key))
        {
            return $ConfigurationDataContent[$Node].Entries[$Key]
        }
    }
}

function Get-ConfigurationDataContent
{
    <#
.SYNOPSIS
Retrieves the entire content of the ConfigurationData file being
dynamically generated.

.DESCRIPTION
This function will return the content of the dynamically built
hashtable for the ConfigurationData content as a formatted string.

#>
    [CmdletBinding()]
    [OutputType([System.String])]
    param()

    $psd1Content = "@{`r`n"
    $psd1Content += "    AllNodes = @(`r`n"
    foreach ($node in $ConfigurationDataContent.Keys.Where{ $_.ToLower() -ne "nonnodedata" })
    {
        $psd1Content += "        @{`r`n"
        $psd1Content += "            NodeName                    = `"" + $node + "`"`r`n"
        $psd1Content += "            PSDscAllowPlainTextPassword = `$true;`r`n"
        $psd1Content += "            PSDscAllowDomainUser        = `$true;`r`n"
        $psd1Content += "            #region Parameters`r`n"
        $keyValuePair = $ConfigurationDataContent[$node].Entries
        foreach ($key in $keyValuePair.Keys)
        {
            if ($null -ne $keyValuePair[$key].Description)
            {
                $psd1Content += "            # " + $keyValuePair[$key].Description + "`r`n"
            }
            if ($keyValuePair[$key].Value.ToString().StartsWith("@(") -or $keyValuePair[$key].Value.ToString().StartsWith("`$"))
            {
                $psd1Content += "            " + $key + " = " + $keyValuePair[$key].Value + "`r`n`r`n"
            }
            elseif ($keyValuePair[$key].Value.GetType().FullName -eq "System.Object[]")
            {
                $psd1Content += "            " + $key + " = " + (ConvertTo-ConfigurationDataString $keyValuePair[$key].Value)
            }
            else
            {
                $psd1Content += "            " + $key + " = `"" + $keyValuePair[$key].Value + "`"`r`n`r`n"
            }
        }

        $psd1Content += "        },`r`n"
    }

    if ($psd1Content.EndsWith(",`r`n"))
    {
        $psd1Content = $psd1Content.Remove($psd1Content.Length - 3, 1)
    }

    $psd1Content += "    )`r`n"
    $psd1Content += "    NonNodeData = @(`r`n"
    foreach ($node in $ConfigurationDataContent.Keys.Where{ $_.ToLower() -eq "nonnodedata" })
    {
        $psd1Content += "        @{`r`n"
        $keyValuePair = $ConfigurationDataContent[$node].Entries
        foreach ($key in $keyValuePair.Keys)
        {
            try
            {
                $value = $keyValuePair[$key].Value
                $valType = $value.GetType().FullName

                if ($valType -eq "System.Object[]")
                {
                    $newValue = "@("
                    foreach ($item in $value)
                    {
                        $newValue += "`"" + $item + "`","
                    }
                    $newValue = $newValue.Substring(0, $newValue.Length - 1)
                    $newValue += ")"
                    $value = $newValue
                }

                if ($null -ne $keyValuePair[$key].Description)
                {
                    $psd1Content += "            # " + $keyValuePair[$key].Description + "`r`n"
                }
                if ($value.StartsWith("@(") -or $value.StartsWith("`$"))
                {
                    $psd1Content += "            " + $key + " = " + $value + "`r`n`r`n"
                }
                else
                {
                    $psd1Content += "            " + $key + " = `"" + $value + "`"`r`n`r`n"
                }
            }
            catch
            {
                Write-Host "Warning: Could not obtain value for key $key" -ForegroundColor Yellow
            }
        }
        $psd1Content += "        }`r`n"
    }
    if ($psd1Content.EndsWith(",`r`n"))
    {
        $psd1Content = $psd1Content.Remove($psd1Content.Length - 3, 1)
    }
    $psd1Content += "    )`r`n"
    $psd1Content += "}"
    return $psd1Content
}

function New-ConfigurationDataDocument
{
    <#
.SYNOPSIS
Generates a new ConfigurationData .psd1 file.

.DESCRIPTION
This function will create the ConfigurationData .psd1 file and store
the content of the converted hashtable in it.

.PARAMETER Path
Full file path of the the resulting file will be located.

#>
    [CmdletBinding()]
    param(
        [Parameter(Mandatory = $true)]
        [System.String]
        $Path
    )
    Get-ConfigurationDataContent | Out-File -FilePath $Path
}

function ConvertTo-ConfigurationDataString
{
    <#
.SYNOPSIS
Converts items from the content of the dynamic hashtable to be used as
the content of the ConfigurationData .psd1 file into their proper string
representation.

.DESCRIPTION
This function will loop through all items inside the dynamic hashtable
used for the resulting ConfigurationData .psd1 file's content and
converts each one to the proper string representation based on their
data type.

.PARAMETER PSObject
The hashtable object we are building and which is to be used to drive
the content of the ConfigurationData .psd1 file.

#>
    [CmdletBinding()]
    [OutputType([System.String])]
    param(
        [Parameter(Mandatory = $true)]
        [System.Management.Automation.PSObject]
        $PSObject
    )
    $configDataContent = ""
    $objectType = $PSObject.GetType().FullName
    switch ($objectType)
    {
        "System.String"
        {
            $configDataContent += "`"" + $PSObject + "`";`r`n"
        }
        "System.Object[]"
        {
            $configDataContent += "            @(`r`n"
            foreach ($entry in $PSObject)
            {
                $configDataContent += ConvertTo-ConfigurationDataString $entry
            }
            if ($configDataContent.EndsWith(",`r`n"))
            {
                $configDataContent = $configDataContent.Remove($configDataContent.Length - 3, 1)
            }
            $configDataContent += "            )`r`n"
        }

        "System.Collections.Hashtable"
        {
            $configDataContent += "            @{`r`n"
            foreach ($key in $PSObject.Keys)
            {
                $configDataContent += "                " + $key + " = "
                $configDataContent += ConvertTo-ConfigurationDataString $PSObject[$key]
            }
            $configDataContent += "            },`r`n"
        }
    }
    return $configDataContent
}

<# Region User based Methods #>
$Global:AllUsers = @()

function Add-ReverseDSCUserName
{
    <#
.SYNOPSIS
Adds the provided username to the list of required users for the
destination environment.

.DESCRIPTION
ReverseDSC allows you to keep track of all user credentials encountered
during various stages of the extraction process. By keeping a central list
of all users account required by the source environment we can easily
generate a script that will automatically create new user place holders
in a destination environment's Active Directory. This function checks
to see if the specified user was already encountered, and if not adds it
to the central list of all required users.

.PARAMETER UserName
Name of the user to add to the central list of required users.

#>
    [CmdletBinding()]
    param(
        [Parameter(Mandatory = $true)]
        [System.String]
        $UserName
    )
    if (!$Global:AllUsers.Contains($UserName))
    {
        $Global:AllUsers += $UserName
    }
}<|MERGE_RESOLUTION|>--- conflicted
+++ resolved
@@ -165,18 +165,14 @@
         {
             if ($null -ne $NewParams.Item($_))
             {
-<<<<<<< HEAD
-                $value = "`"" + $NewParams.Item($_).ToString().Replace('`', '``').Replace("`"", "```"").Replace("`„", "```„").Replace("`“", "```“").Replace("`”", "```”") + "`""
-=======
                 if ($NoEscape -contains $_)
                 {
                     $value = $NewParams.Item($_).ToString()
                 }
                 else
                 {
-                    $value = "`"" + $NewParams.Item($_).ToString().Replace('`', '``').Replace('$', '`$').Replace("`"", "```"") + "`""
-                }
->>>>>>> f9e8a207
+                    $value = "`"" + $NewParams.Item($_).ToString().Replace('`', '``').Replace('$', '`$').Replace('„', '``„').Replace('“', '`“').Replace('”', '`”').Replace("`"", "```"") + "`""
+                }
             }
             else
             {
@@ -298,18 +294,14 @@
                 $value = "@("
                 $paramName = $_
                 $hash | ForEach-Object {
-<<<<<<< HEAD
-                    $value += "`"" + $_.ToString().Replace('`', '``').Replace("`"", "```"").Replace("`„", "```„").Replace("`“", "```“").Replace("`”", "```”") + "`","
-=======
                     if ($NoEscape -contains $paramName)
                     {
                         $value += $_.ToString()
                     }
                     else
                     {
-                        $value += "`"" + $_.ToString().Replace('`', '``').Replace('$', '`$').Replace("`"", "```"") + "`","
+                        $value += "`"" + $_.ToString().Replace('`', '``').Replace('$', '`$').Replace('„', '``„').Replace('“', '`“').Replace('”', '`”').Replace("`"", "```"") + "`","
                     }
->>>>>>> f9e8a207
                 }
                 # Remove trailing comma if it exists
                 if ($value.Length -gt 2 -and $value.EndsWith(","))
